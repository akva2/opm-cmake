--- conflicted
+++ resolved
@@ -138,11 +138,8 @@
     ParserRecordSizePtr recordSize(new ParserRecordSize(9));
     ParserKWPtr equilKW(new ParserKW("EQUIL", recordSize));
 
-<<<<<<< HEAD
-    ParserPtr parser(new Parser());
-   
-    RawDeckPtr rawDeck = parser -> parse(multipleKeywordFile.string());
-    BOOST_REQUIRE_EQUAL((unsigned) 73, rawDeck -> getNumberOfKeywords());
+    parser.addKW(equilKW);
+  }
 }
 
 
@@ -154,8 +151,5 @@
     ParserKWPtr equilKW(new ParserKW("EQUIL" , recordSize) );
     
     parser.addKW( equilKW );
-=======
-    parser.addKW(equilKW);
->>>>>>> f7fdbe96
   }
 }