--- conflicted
+++ resolved
@@ -147,15 +147,22 @@
     }
 
 
-<<<<<<< HEAD
-    bool ParserKeyword::wildCardName(const std::string& name) {
+    bool ParserKeyword::validNameStart(const std::string& name) {
         if (name.length() > ParserConst::maxKeywordLength)
             return false;
 
         if (!isupper(name[0]))
             return false;
         
-        for (unsigned int i = 1; i < name.length(); i++) {
+        return true;
+    }
+
+
+    bool ParserKeyword::wildCardName(const std::string& name) {
+        if (!validNameStart(name))
+            return false;
+                              
+        for (size_t i = 1; i < name.length(); i++) {
             char c = name[i];
             if (!(isupper(c) || isdigit(c))) {
                 if ((i == (name.length() - 1)) && (c == '*'))
@@ -169,45 +176,11 @@
 
 
     bool ParserKeyword::validName(const std::string& name) {
-=======
-    bool ParserKeyword::validNameStart(const std::string& name) {
->>>>>>> fa8b9e9a
-        if (name.length() > ParserConst::maxKeywordLength)
-            return false;
-
-        if (!isupper(name[0]))
-            return false;
-        
-        return true;
-    }
-
-
-    bool ParserKeyword::wildCardName(const std::string& name) {
         if (!validNameStart(name))
             return false;
-                              
+
         for (size_t i = 1; i < name.length(); i++) {
             char c = name[i];
-<<<<<<< HEAD
-=======
-            if (!(isupper(c) || isdigit(c))) {
-                if ((i == (name.length() - 1)) && (c == '*'))
-                    return true;
-                else
-                    return false;
-            }
-        }
-        return false;
-    }
-
-
-    bool ParserKeyword::validName(const std::string& name) {
-        if (!validNameStart(name))
-            return false;
-
-        for (size_t i = 1; i < name.length(); i++) {
-            char c = name[i];
->>>>>>> fa8b9e9a
             if (!(isupper(c) || isdigit(c))) 
                 return wildCardName(name);
         }
