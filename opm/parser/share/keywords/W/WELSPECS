--- conflicted
+++ resolved
@@ -1,11 +1,6 @@
 {"name" : "WELSPECS" , "items" : [
-<<<<<<< HEAD
-  {"name" : "well_name" , "value_type" : "STRING" },
-  {"name" : "group_name" , "value_type" : "STRING", "default" : "FIELD"},
-=======
   {"name" : "WELL" , "value_type" : "STRING" },
   {"name" : "GROUP" , "value_type" : "STRING" },
->>>>>>> 830050bd
   {"name" : "HEAD_I" , "value_type" : "INT"}, 
   {"name" : "HEAD_J" , "value_type" : "INT"}, 
   {"name" : "REF_DEPTH" , "value_type" : "FLOAT"}, 
